--- conflicted
+++ resolved
@@ -27,10 +27,7 @@
 2. **Installez les dépendances**:
 ```
    poetry install
-<<<<<<< HEAD
-=======
 ```
->>>>>>> 29d0aef8
 
 3. **Activez l'environnement virtuel**:
 ```
